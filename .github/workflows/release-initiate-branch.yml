---
# Look for changes since the last release, bumps those versions, and creates a pull request.
#
# 1. Find directories that changed since the last release, or since first commit if no prior releases.
# 2. If there are changes, then create a release branch formatted as `release/YYYY.MM.YYYYMMDDHHIISS`
# 3. Now for each directory that changed, bump the package on the release branch
# 4. Create a PR and watch it build.

on:
  workflow_dispatch:

env:
  GITHUB_USER_EMAIL: "scottschreckengaust@users.noreply.github.com"
  GITHUB_USER_NAME: "Scott Schreckengaust"

permissions:
  actions: none
  attestations: none
  checks: none
  contents: none
  deployments: none
  discussions: none
  id-token: none
  issues: none
  models: none
  packages: none
  pages: none
  pull-requests: none
  repository-projects: none
  security-events: none
  statuses: none

jobs:

  look-for-changes:
    env:
      ACTIONS_STEP_DEBUG: ${{ vars.ACTIONS_STEP_DEBUG || secrets.ACTIONS_STEP_DEBUG || 'false' }}
      SRC_DIRECTORY: ${{ vars.SRC_DIRECTORY || secrets.SRC_DIRECTORY || 'src' }}
    outputs:
      changed-directories: ${{ steps.find-changed-directories.outputs.changed-directories }}
    permissions:
      contents: write
    runs-on: ubuntu-latest
    steps:
      - if: env.ACTIONS_STEP_DEBUG == 'true'
        name: Debug
        run: |
          echo "::group::GITHUB object"
          echo "${{ toJson(github) }}"
          echo "::endgroup::"
      - uses: actions/checkout@11bd71901bbe5b1630ceea73d27597364c9af683 # v4.2.2
        with:
          token: ${{ secrets.BOT_GITHUB_TOKEN }}
          fetch-depth: 0
      - name: Find Changed Directories Since Last Release
        id: find-changed-directories
        run: |
          SINCE="$(gh release list --exclude-drafts --exclude-pre-releases --limit 1 --json tagName | jq -r '.[].tagName')"
          if [ -z "$SINCE" ]; then SINCE="$(git rev-list --max-parents=0 HEAD)"; fi;
          echo "$SINCE"
          CHANGED_FILES="$(git diff --name-only "$SINCE" HEAD | sed 's/^\.\///' | jq -R -s -c 'split("\n")[:-1]')"
          SRC_DIRECTORIES="$(echo $CHANGED_FILES | jq -r '.[] | select(. | startswith("${{ env.SRC_DIRECTORY }}\/"))' | cut -d'/' -f2 | sort -u | sed 's/^\.\///' | jq -R -s -c 'split("\n")[:-1]')"
          echo "changed-directories=$SRC_DIRECTORIES" >> $GITHUB_OUTPUT
        env:
          GITHUB_TOKEN: ${{ secrets.BOT_GITHUB_TOKEN }}

  create-branch:
    runs-on: ubuntu-latest
    permissions:
      contents: write
      pull-requests: write
    outputs:
      release-branch: ${{ steps.make-a-branch.outputs.release-branch }}
    needs: [look-for-changes]
    if: ${{ needs.look-for-changes.outputs.changed-directories != '[]' && needs.look-for-changes.outputs.changed-directories != '' }}
    steps:
      - uses: actions/checkout@11bd71901bbe5b1630ceea73d27597364c9af683 # v4.2.2
        with:
          token: ${{ secrets.BOT_GITHUB_TOKEN }}
      - name: make a branch
        id: make-a-branch
        run: |
          RELEASE="$(date +'%Y.%m.%Y%m%d%H%I%S')"
          RELEASE_BRANCH="release/$RELEASE"
          git config --local user.email "${{ env.GITHUB_USER_EMAIL }}"
          git config --local user.name "${{ env.GITHUB_USER_NAME }}"
          git checkout -b "release/$RELEASE"
          mkdir -p changelogs
          echo "## [$RELEASE] - " > "changelogs/$RELEASE.md"
          echo "$SRC_DIRECTORIES" >> "changelogs/$RELEASE.md"
          git add "changelogs"
          git commit -m "chore: $RELEASE"
          git push --set-upstream origin "$RELEASE_BRANCH"
          echo "release-branch=$RELEASE_BRANCH" >> $GITHUB_OUTPUT
    
  bump-changed-directories:
    env:
      SRC_DIRECTORY: ${{ vars.SRC_DIRECTORY || secrets.SRC_DIRECTORY || 'src' }}
    strategy:
      fail-fast: true
      matrix:
        changed-directory: ${{ fromJson(needs.look-for-changes.outputs.changed-directories) }}
      max-parallel: 1 # so a linear commit history is created
    runs-on: ubuntu-latest
    permissions:
      contents: write
    needs: [look-for-changes, create-branch]
    steps:
      - uses: actions/checkout@11bd71901bbe5b1630ceea73d27597364c9af683 # v4.2.2
        with:
          token: ${{ secrets.BOT_GITHUB_TOKEN }}
          ref: ${{ needs.create-branch.outputs.release-branch }}
          sparse-checkout: |
            ${{ env.SRC_DIRECTORY }}/${{ matrix.changed-directory }}
            .github/workflows/release.py

      - name: configure git
        run: |
          git config --local user.email "${{ env.GITHUB_USER_EMAIL }}"
          git config --local user.name "${{ env.GITHUB_USER_NAME }}"

      - name: Install uv
        uses: astral-sh/setup-uv@bd01e18f51369d5a26f1651c3cb451d3417e3bba # v6.3.1

      - name: bump
        run: |
          uv run --script .github/workflows/release.py bump-package --directory=${{ env.SRC_DIRECTORY }}/${{ matrix.changed-directory }}

          echo "${{ github.run_id }}" >> "${{ env.SRC_DIRECTORY }}/${{ matrix.changed-directory }}/__init__.py"
      - name: push
        run: |
          git add "${{ env.SRC_DIRECTORY }}/${{ matrix.changed-directory }}"
          git commit -m "chore: bump ${{ env.SRC_DIRECTORY }}/${{ matrix.changed-directory }}"
          git pull
          git push

  create_pr:
    runs-on: ubuntu-latest
    permissions:
      contents: write
    needs: [look-for-changes, create-branch, bump-changed-directories]
    steps:
      - uses: actions/checkout@11bd71901bbe5b1630ceea73d27597364c9af683 # v4.2.2
        with:
          token: ${{ secrets.BOT_GITHUB_TOKEN }}
          ref: ${{ needs.create-branch.outputs.release-branch }}
      - name: create pr
        run: |
          gh pr create --base "${{ github.ref_name }}" --head "${{ needs.create-branch.outputs.release-branch }}" --title "chore: ${{ needs.create-branch.outputs.release-branch }}" --body "# ${{ needs.create-branch.outputs.release-branch }}
<<<<<<< HEAD

          triggered ${{ github.workflow}} by @${{ github.triggering_actor }} for @${{ github.actor }}
  
=======
          
          triggered ${{ github.workflow}} by @${{ github.triggering_actor }} for @${{ github.actor }}
          
>>>>>>> 590f40c3
          ## Acknowledgment

          By submitting this pull request, I confirm that you can use, modify, copy, and redistribute this contribution, under the terms of the [project license](https://github.com/awslabs/mcp/blob/main/LICENSE)."
        env:
          GITHUB_TOKEN: ${{ secrets.BOT_GITHUB_TOKEN }}<|MERGE_RESOLUTION|>--- conflicted
+++ resolved
@@ -147,15 +147,9 @@
       - name: create pr
         run: |
           gh pr create --base "${{ github.ref_name }}" --head "${{ needs.create-branch.outputs.release-branch }}" --title "chore: ${{ needs.create-branch.outputs.release-branch }}" --body "# ${{ needs.create-branch.outputs.release-branch }}
-<<<<<<< HEAD
 
           triggered ${{ github.workflow}} by @${{ github.triggering_actor }} for @${{ github.actor }}
-  
-=======
-          
-          triggered ${{ github.workflow}} by @${{ github.triggering_actor }} for @${{ github.actor }}
-          
->>>>>>> 590f40c3
+
           ## Acknowledgment
 
           By submitting this pull request, I confirm that you can use, modify, copy, and redistribute this contribution, under the terms of the [project license](https://github.com/awslabs/mcp/blob/main/LICENSE)."
